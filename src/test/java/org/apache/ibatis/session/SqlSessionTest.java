--- conflicted
+++ resolved
@@ -420,11 +420,7 @@
   }
 
   @Test
-<<<<<<< HEAD
   public void shouldThrowExceptionIfTryingToAddStatementWithSameNameInXml() throws Exception {
-=======
-  public void shouldThrowExceptionIfTryingToAddStatementWithSameName() {
->>>>>>> effb497c
     Configuration config = sqlMapper.getConfiguration();
     try {
       MappedStatement ms = new MappedStatement.Builder(config,
